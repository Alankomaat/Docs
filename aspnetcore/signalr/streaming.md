---
title: Use streaming in ASP.NET Core SignalR
author: bradygaster
description: Learn how to stream data between the client and the server.
monikerRange: '>= aspnetcore-2.1'
ms.author: bradyg
ms.custom: mvc
ms.date: 11/14/2018
uid: signalr/streaming
---

# Use streaming in ASP.NET Core SignalR

By [Brennan Conroy](https://github.com/BrennanConroy)

::: moniker range="< aspnetcore-3.0"

ASP.NET Core SignalR supports streaming return values of server methods. This is useful for scenarios where fragments of data will come in over time. When a return value is streamed to the client, each fragment is sent to the client as soon as it becomes available, rather than waiting for all the data to become available.

::: moniker-end

::: moniker range=">= aspnetcore-3.0"

ASP.NET Core SignalR supports streaming from client to server and from server to client. This is useful for scenarios where fragments of data will come in over time. When streaming, each fragment is sent to the client or server as soon as it becomes available, rather than waiting for all the data to become available.

::: moniker-end

::: moniker range="= aspnetcore-2.1"

[View or download sample code](https://github.com/aspnet/Docs/tree/live/aspnetcore/signalr/streaming/sample.netcoreapp2.1) ([how to download](xref:index#how-to-download-a-sample))

::: moniker-end

::: moniker range="= aspnetcore-2.2"

[View or download sample code](https://github.com/aspnet/Docs/tree/live/aspnetcore/signalr/streaming/sample.netcoreapp2.2) ([how to download](xref:index#how-to-download-a-sample))

::: moniker-end

::: moniker range=">= aspnetcore-3.0"

[View or download sample code](https://github.com/aspnet/Docs/tree/live/aspnetcore/signalr/streaming/sample.netcoreapp3.0) ([how to download](xref:index#how-to-download-a-sample))

::: moniker-end

::: moniker range=">= aspnetcore-3.0"

A hub method automatically becomes a streaming hub method when it returns a `ChannelReader<T>`, `IAsyncEnumerable<T>`, `Task<ChannelReader<T>>`, or `Task<IAsyncEnumerable<T>>`.

::: moniker-end

::: moniker range="< aspnetcore-3.0"

A hub method automatically becomes a streaming hub method when it returns a `ChannelReader<T>` or a `Task<ChannelReader<T>>`.

::: moniker-end

## Set up a hub for streaming

### Server to client streaming

::: moniker range=">= aspnetcore-3.0"

In ASP.NET Core 3.0 or later, streaming hub methods can return `IAsyncEnumerable<T>` in addition to `ChannelReader<T>`. The simplest way to return `IAsyncEnumerable<T>` is by making the hub method an async iterator method as the following sample demonstrates. Hub async iterator methods can accept a `CancellationToken` parameter that will be triggered when the client unsubscribes from the stream. Async iterator methods easily avoid problems common with Channels such as not returning the `ChannelReader` early enough or exiting the method without completing the `ChannelWriter`.

[!INCLUDE[](~/includes/csharp-8-required.md)]

[!code-csharp[Streaming hub async iterator method](streaming/sample.netcoreapp3.0/Hubs/AsyncEnumerableHub.cs?name=snippet_AsyncIterator)]

::: moniker-end

The following sample shows the basics of streaming data to the client using Channels. Whenever an object is written to the `ChannelWriter` that object is immediately sent to the client. At the end, the `ChannelWriter` is completed to tell the client the stream is closed.

> [!NOTE]
> * Write to the `ChannelWriter` on a background thread and return the `ChannelReader` as soon as possible. Other hub invocations will be blocked until a `ChannelReader` is returned.
> * Wrap your logic in a `try ... catch` and complete the `Channel` in the catch and outside the catch to make sure the hub method invocation is completed properly.

::: moniker range="= aspnetcore-2.1"

[!code-csharp[Streaming hub method](streaming/sample.netcoreapp2.1/Hubs/StreamHub.cs?name=snippet1)]

::: moniker-end

::: moniker range="= aspnetcore-2.2"

[!code-csharp[Streaming hub method](streaming/sample.netcoreapp2.2/Hubs/StreamHub.cs?name=snippet1)]

::: moniker-end

::: moniker range=">= aspnetcore-3.0"

[!code-csharp[Streaming hub method](streaming/sample.netcoreapp3.0/Hubs/StreamHub.cs?name=snippet1)]

::: moniker-end

::: moniker range=">= aspnetcore-2.2"

In ASP.NET Core 2.2 or later, server to client streaming hub methods can accept a `CancellationToken` parameter that will be triggered when the client unsubscribes from the stream. Use this token to stop the server operation and release any resources if the client disconnects before the end of the stream.

::: moniker-end

::: moniker range=">= aspnetcore-3.0"

### Client to server streaming

<<<<<<< HEAD
A hub method automatically becomes a client to server streaming hub method when it accepts a <xref:System.Threading.Channels.ChannelReader`1>. Below is a sample that shows the basics of reading streaming data from the client. Whenever the client writes to the <xref:System.Threading.Channels.ChannelWriter`1> the data is written into the `ChannelReader` on the server which the hub method should be reading from.
=======
A hub method automatically becomes a client to server streaming hub method when it accepts a <xref:System.Threading.Channels.ChannelReader`1>. The following sample shows the basics of reading streaming data from the client. Whenever the client writes to the stream, the data is made available via the `ChannelReader` on the server which the hub method should be reading from.
>>>>>>> 12200bf2

[!code-csharp[Streaming upload hub method](streaming/sample.netcoreapp3.0/Hubs/StreamHub.cs?name=snippet2)]

::: moniker-end

## .NET client

### Server to client streaming

The `StreamAsChannelAsync` method on `HubConnection` is used to invoke a server to client streaming method. Pass the hub method name, and arguments defined in the hub method to `StreamAsChannelAsync`. The generic parameter on `StreamAsChannelAsync<T>` specifies the type of objects returned by the streaming method. A `ChannelReader<T>` is returned from the stream invocation, and represents the stream on the client. To read data, a common pattern is to loop over `WaitToReadAsync` and call `TryRead` when data is available. The loop will end when the stream has been closed by the server, or the cancellation token passed to `StreamAsChannelAsync` is canceled.

::: moniker range=">= aspnetcore-2.2"

```csharp
// Call "Cancel" on this CancellationTokenSource to send a cancellation message to
// the server, which will trigger the corresponding token in the hub method.
var cancellationTokenSource = new CancellationTokenSource();
var channel = await hubConnection.StreamAsChannelAsync<int>(
    "Counter", 10, 500, cancellationTokenSource.Token);

// Wait asynchronously for data to become available
while (await channel.WaitToReadAsync())
{
    // Read all currently available data synchronously, before waiting for more data
    while (channel.TryRead(out var count))
    {
        Console.WriteLine($"{count}");
    }
}

Console.WriteLine("Streaming completed");
```

::: moniker-end

::: moniker range="= aspnetcore-2.1"

```csharp
var channel = await hubConnection
    .StreamAsChannelAsync<int>("Counter", 10, 500, CancellationToken.None);

// Wait asynchronously for data to become available
while (await channel.WaitToReadAsync())
{
    // Read all currently available data synchronously, before waiting for more data
    while (channel.TryRead(out var count))
    {
        Console.WriteLine($"{count}");
    }
}

Console.WriteLine("Streaming completed");
```

::: moniker-end

::: moniker range=">= aspnetcore-3.0"

### Client to server streaming

To invoke a client to server streaming hub method from the .NET Client create a `Channel` and pass the `ChannelReader` as an argument to `SendAsync`, `InvokeAsync`, or `StreamAsChannelAsync`, depending on the hub method being invoked.

Whenever data is written to the `ChannelWriter` the hub method on the server will receive a new item with the data from the client.

To end the stream, complete the channel with `channel.Writer.Complete()`.

```csharp
var channel = Channel.CreateBounded<string>(10);
await connection.SendAsync("UploadStream", channel.Reader);
await channel.Writer.WriteAsync("some data");
await channel.Writer.WriteAsync("some more data");
channel.Writer.Complete();
```

::: moniker-end

## JavaScript client

### Server to client streaming

JavaScript clients call server to client streaming methods on hubs by using `connection.stream`. The `stream` method accepts two arguments:

* The name of the hub method. In the following example, the hub method name is `Counter`.
* Arguments defined in the hub method. In the following example, the arguments are: a count for the number of stream items to receive, and the delay between stream items.

`connection.stream` returns an `IStreamResult` which contains a `subscribe` method. Pass an `IStreamSubscriber` to `subscribe` and set the `next`, `error`, and `complete` callbacks to get notifications from the `stream` invocation.

::: moniker range="= aspnetcore-2.1"

[!code-javascript[Streaming javascript](streaming/sample.netcoreapp2.1/wwwroot/js/stream.js?range=19-36)]

To end the stream from the client, call the `dispose` method on the `ISubscription` that is returned from the `subscribe` method.

::: moniker-end

::: moniker range=">= aspnetcore-2.2"

[!code-javascript[Streaming javascript](streaming/sample.netcoreapp2.2/wwwroot/js/stream.js?range=19-36)]

To end the stream from the client, call the `dispose` method on the `ISubscription` that is returned from the `subscribe` method. Calling this method will cause the `CancellationToken` parameter of the Hub method (if you provided one) to be canceled.

::: moniker-end

::: moniker range=">= aspnetcore-3.0"

### Client to server streaming

JavaScript clients call client to server streaming methods on hubs by passing in a `Subject` as one of the arguments in `send`, `invoke`, or `stream`, depending on the hub method being invoked. The `Subject` needs to be a class that looks like a `Subject`. For example, if you use RxJS then you can use the [Subject](https://rxjs-dev.firebaseapp.com/api/index/class/Subject) class from that library.

[!code-javascript[Upload javascript](streaming/sample.netcoreapp3.0/wwwroot/js/stream.js?range=74-84)]

Calling `subject.next(item)` with an item will write the item to the stream and the hub method will get the item on the server.

 To end the stream, call `subject.complete()`.

::: moniker-end

## Related resources

* [Hubs](xref:signalr/hubs)
* [.NET client](xref:signalr/dotnet-client)
* [JavaScript client](xref:signalr/javascript-client)
* [Publish to Azure](xref:signalr/publish-to-azure-web-app)<|MERGE_RESOLUTION|>--- conflicted
+++ resolved
@@ -103,11 +103,7 @@
 
 ### Client to server streaming
 
-<<<<<<< HEAD
-A hub method automatically becomes a client to server streaming hub method when it accepts a <xref:System.Threading.Channels.ChannelReader`1>. Below is a sample that shows the basics of reading streaming data from the client. Whenever the client writes to the <xref:System.Threading.Channels.ChannelWriter`1> the data is written into the `ChannelReader` on the server which the hub method should be reading from.
-=======
-A hub method automatically becomes a client to server streaming hub method when it accepts a <xref:System.Threading.Channels.ChannelReader`1>. The following sample shows the basics of reading streaming data from the client. Whenever the client writes to the stream, the data is made available via the `ChannelReader` on the server which the hub method should be reading from.
->>>>>>> 12200bf2
+A hub method automatically becomes a client to server streaming hub method when it accepts a <xref:System.Threading.Channels.ChannelReader`1>. The following sample shows the basics of reading streaming data from the client. Whenever the client writes to the <xref:System.Threading.Channels.ChannelWriter`1>, the data is made available via the `ChannelReader` on the server which the hub method should be reading from.
 
 [!code-csharp[Streaming upload hub method](streaming/sample.netcoreapp3.0/Hubs/StreamHub.cs?name=snippet2)]
 
