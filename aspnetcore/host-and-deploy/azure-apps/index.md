--- conflicted
+++ resolved
@@ -5,11 +5,7 @@
 monikerRange: '>= aspnetcore-2.1'
 ms.author: riande
 ms.custom: mvc
-<<<<<<< HEAD
-ms.date: 02/21/2019
-=======
 ms.date: 02/25/2019
->>>>>>> 391eacdb
 uid: host-and-deploy/azure-apps/index
 ---
 # Deploy ASP.NET Core apps to Azure App Service
